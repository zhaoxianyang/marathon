--- conflicted
+++ resolved
@@ -2,10 +2,7 @@
 package integration
 
 import mesosphere.Unstable
-<<<<<<< HEAD
-=======
 import mesosphere.AkkaIntegrationFunTest
->>>>>>> 05c4a72e
 import mesosphere.marathon.integration.facades.ITEnrichedTask
 import mesosphere.marathon.integration.setup._
 
@@ -31,13 +28,10 @@
     mesosCluster.agents(1).stop()
   }
 
-<<<<<<< HEAD
   // The test will timeout because timeUntilInactive is too long and timeUntilExpunge is too short.
   // Should work once we have https://mesosphere.atlassian.net/browse/MARATHON-1228 and
   // https://mesosphere.atlassian.net/browse/MARATHON-1227
   // Set timeUntilInactive to 1.seconds and timeUntilExpunge to 5 minutes.
-=======
->>>>>>> 05c4a72e
   test("A task unreachable update will trigger a replacement task", Unstable) {
     Given("a new app")
     val app = appProxy(testBasePath / "app", "v1", instances = 1, withHealth = false)
