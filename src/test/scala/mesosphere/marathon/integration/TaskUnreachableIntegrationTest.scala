--- conflicted
+++ resolved
@@ -41,21 +41,11 @@
     cleanUp()
   }
 
-<<<<<<< HEAD
   test("A task unreachable update will trigger a replacement task") {
     Given("a new app with proper timeouts")
     val strategy = UnreachableStrategy(1.minutes, 5.minutes)
-    val app = appProxy(testBasePath / "app", "v1", instances = 1, withHealth = false)
+    val app = appProxy(testBasePath / "app", "v1", instances = 1, withHealth = None)
       .copy(unreachableStrategy = strategy)
-=======
-  // The test will timeout because timeUntilInactive is too long and timeUntilExpunge is too short.
-  // Should work once we have https://mesosphere.atlassian.net/browse/MARATHON-1228 and
-  // https://mesosphere.atlassian.net/browse/MARATHON-1227
-  // Set timeUntilInactive to 1.seconds and timeUntilExpunge to 5 minutes.
-  test("A task unreachable update will trigger a replacement task", Unstable) {
-    Given("a new app")
-    val app = appProxy(testBasePath / "app", "v1", instances = 1, healthCheck = None)
->>>>>>> 869f07a1
     marathon.createAppV2(app)
     waitForEvent("deployment_success")
     val task = waitForTasks(app.id, 1).head
