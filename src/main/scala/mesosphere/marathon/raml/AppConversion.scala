package mesosphere.marathon
package raml

import java.time.OffsetDateTime

import mesosphere.marathon.state.{ AppDefinition, FetchUri, PathId, Residency }

trait AppConversion extends ConstraintConversion with EnvVarConversion with SecretConversion
    with NetworkConversion with ReadinessConversions with HealthCheckConversion {

  implicit val pathIdWrites: Writes[PathId, String] = Writes { _.toString }

  implicit val artifactWrites: Writes[FetchUri, Artifact] = Writes { fetch =>
    Artifact(fetch.uri, Some(fetch.extract), Some(fetch.executable), Some(fetch.cache))
  }

  implicit val upgradeStrategyWrites: Writes[state.UpgradeStrategy, UpgradeStrategy] = Writes { strategy =>
    UpgradeStrategy(strategy.maximumOverCapacity, strategy.minimumHealthCapacity)
  }

  implicit val appResidencyWrites: Writes[Residency, AppResidency] = Writes { residency =>
    AppResidency(residency.relaunchEscalationTimeoutSeconds.toInt, residency.taskLostBehavior.toRaml)
  }

  implicit val versionInfoWrites: Writes[state.VersionInfo, VersionInfo] = Writes {
    case state.VersionInfo.FullVersionInfo(_, scale, config) => VersionInfo(scale.toOffsetDateTime, config.toOffsetDateTime)
    case state.VersionInfo.OnlyVersion(version) => VersionInfo(version.toOffsetDateTime, version.toOffsetDateTime)
    case state.VersionInfo.NoVersion => VersionInfo(OffsetDateTime.now(), OffsetDateTime.now())
  }

  implicit val parameterWrites: Writes[state.Parameter, DockerParameter] = Writes { param =>
    DockerParameter(param.key, param.value)
  }

<<<<<<< HEAD
  // FIXME: implement complete conversion for all app fields
  // See https://mesosphere.atlassian.net/browse/MARATHON-1291
=======
>>>>>>> 9fe88b5d
  implicit val appWriter: Writes[AppDefinition, App] = Writes { app =>
    App(
      id = app.id.toString,
      acceptedResourceRoles = if (app.acceptedResourceRoles.nonEmpty) Some(app.acceptedResourceRoles.to[Seq]) else None,
      args = app.args,
      backoffFactor = app.backoffStrategy.factor,
      backoffSeconds = app.backoffStrategy.backoff.toSeconds.toInt,
      cmd = app.cmd,
      constraints = app.constraints.toRaml[Seq[Seq[String]]],
      container = app.container.toRaml,
      cpus = app.resources.cpus,
      dependencies = app.dependencies.toRaml,
      disk = app.resources.disk,
      env = app.env.toRaml,
      executor = app.executor,
      fetch = app.fetch.toRaml,
      healthChecks = app.healthChecks.toRaml,
      instances = app.instances,
      labels = app.labels,
      maxLaunchDelaySeconds = app.backoffStrategy.maxLaunchDelay.toSeconds.toInt,
      mem = app.resources.mem,
      gpus = app.resources.gpus,
      ipAddress = app.ipAddress.toRaml,
      ports = app.portDefinitions.map(_.port),
      portDefinitions = app.portDefinitions.toRaml,
      readinessChecks = app.readinessChecks.toRaml,
      residency = app.residency.toRaml,
      requirePorts = Some(app.requirePorts),
      secrets = app.secrets.toRaml,
      storeUrls = app.storeUrls,
      taskKillGracePeriodSeconds = app.taskKillGracePeriod.map(_.toSeconds.toInt),
      upgradeStrategy = Some(app.upgradeStrategy.toRaml),
      uris = app.fetch.map(_.uri),
      user = app.user,
      version = Some(app.versionInfo.version.toOffsetDateTime),
      versionInfo = Some(app.versionInfo.toRaml)
    )
  }
}<|MERGE_RESOLUTION|>--- conflicted
+++ resolved
@@ -32,11 +32,6 @@
     DockerParameter(param.key, param.value)
   }
 
-<<<<<<< HEAD
-  // FIXME: implement complete conversion for all app fields
-  // See https://mesosphere.atlassian.net/browse/MARATHON-1291
-=======
->>>>>>> 9fe88b5d
   implicit val appWriter: Writes[AppDefinition, App] = Writes { app =>
     App(
       id = app.id.toString,
